package realdebrid

import (
	"bytes"
	"errors"
	"fmt"
	"github.com/goccy/go-json"
	"github.com/puzpuzpuz/xsync/v3"
	"github.com/rs/zerolog"
	"github.com/sirrobot01/decypharr/internal/config"
	"github.com/sirrobot01/decypharr/internal/logger"
	"github.com/sirrobot01/decypharr/internal/request"
	"github.com/sirrobot01/decypharr/internal/utils"
	"github.com/sirrobot01/decypharr/pkg/debrid/types"
	"io"
	"net/http"
	gourl "net/url"
	"path/filepath"
	"slices"
	"sort"
	"strconv"
	"strings"
	"sync"
	"time"
)

type RealDebrid struct {
	Name string
	Host string `json:"host"`

	APIKey             string
	currentDownloadKey string
	DownloadKeys       *xsync.MapOf[string, types.Account] // index | Account

	DownloadUncached bool
	client           *request.Client
	downloadClient   *request.Client

	MountPath   string
	logger      zerolog.Logger
	CheckCached bool
}

func New(dc config.Debrid) *RealDebrid {
	rl := request.ParseRateLimit(dc.RateLimit)

	headers := map[string]string{
		"Authorization": fmt.Sprintf("Bearer %s", dc.APIKey),
	}
	_log := logger.New(dc.Name)

	accounts := xsync.NewMapOf[string, types.Account]()
	currentDownloadKey := dc.DownloadAPIKeys[0]
	for idx, key := range dc.DownloadAPIKeys {
		id := strconv.Itoa(idx)
		accounts.Store(id, types.Account{
			Name:  key,
			ID:    id,
			Token: key,
		})
	}

	downloadHeaders := map[string]string{
		"Authorization": fmt.Sprintf("Bearer %s", currentDownloadKey),
	}

	downloadClient := request.New(
		request.WithHeaders(downloadHeaders),
		request.WithRateLimiter(rl),
		request.WithLogger(_log),
		request.WithMaxRetries(5),
		request.WithRetryableStatus(429, 447),
		request.WithProxy(dc.Proxy),
	)

	client := request.New(
		request.WithHeaders(headers),
		request.WithRateLimiter(rl),
		request.WithLogger(_log),
		request.WithMaxRetries(5),
		request.WithRetryableStatus(429),
		request.WithProxy(dc.Proxy),
	)

	return &RealDebrid{
		Name:               "realdebrid",
		Host:               dc.Host,
		APIKey:             dc.APIKey,
		DownloadKeys:       accounts,
		DownloadUncached:   dc.DownloadUncached,
		client:             client,
		downloadClient:     downloadClient,
		currentDownloadKey: currentDownloadKey,
		MountPath:          dc.Folder,
		logger:             logger.New(dc.Name),
		CheckCached:        dc.CheckCached,
	}
}

func (r *RealDebrid) GetName() string {
	return r.Name
}

func (r *RealDebrid) GetLogger() zerolog.Logger {
	return r.logger
}

func getSelectedFiles(t *types.Torrent, data TorrentInfo) map[string]types.File {
	selectedFiles := make([]types.File, 0)
	for _, f := range data.Files {
		if f.Selected == 1 {
			name := filepath.Base(f.Path)
			file := types.File{
				Name: name,
				Path: name,
				Size: f.Bytes,
				Id:   strconv.Itoa(f.ID),
			}
			selectedFiles = append(selectedFiles, file)
		}
	}
	files := make(map[string]types.File)
	for index, f := range selectedFiles {
		if index >= len(data.Links) {
			break
		}
		f.Link = data.Links[index]
		files[f.Name] = f
	}
	return files
}

// getTorrentFiles returns a list of torrent files from the torrent info
// validate is used to determine if the files should be validated
// if validate is false, selected files will be returned
func getTorrentFiles(t *types.Torrent, data TorrentInfo) map[string]types.File {
	files := make(map[string]types.File)
	cfg := config.Get()
	idx := 0

	for _, f := range data.Files {
		name := filepath.Base(f.Path)
		if utils.IsSampleFile(f.Path) {
			// Skip sample files
			continue
		}

		if !cfg.IsAllowedFile(name) {
			continue
		}
		if !cfg.IsSizeAllowed(f.Bytes) {
			continue
		}

		file := types.File{
			Name: name,
			Path: name,
			Size: f.Bytes,
			Id:   strconv.Itoa(f.ID),
		}
		files[name] = file
		idx++
	}
	return files
}

func (r *RealDebrid) IsAvailable(hashes []string) map[string]bool {
	// Check if the infohashes are available in the local cache
	result := make(map[string]bool)

	// Divide hashes into groups of 100
	for i := 0; i < len(hashes); i += 200 {
		end := i + 200
		if end > len(hashes) {
			end = len(hashes)
		}

		// Filter out empty strings
		validHashes := make([]string, 0, end-i)
		for _, hash := range hashes[i:end] {
			if hash != "" {
				validHashes = append(validHashes, hash)
			}
		}

		// If no valid hashes in this batch, continue to the next batch
		if len(validHashes) == 0 {
			continue
		}

		hashStr := strings.Join(validHashes, "/")
		url := fmt.Sprintf("%s/torrents/instantAvailability/%s", r.Host, hashStr)
		req, _ := http.NewRequest(http.MethodGet, url, nil)
		resp, err := r.client.MakeRequest(req)
		if err != nil {
			r.logger.Info().Msgf("Error checking availability: %v", err)
			return result
		}
		var data AvailabilityResponse
		err = json.Unmarshal(resp, &data)
		if err != nil {
			r.logger.Info().Msgf("Error marshalling availability: %v", err)
			return result
		}
		for _, h := range hashes[i:end] {
			hosters, exists := data[strings.ToLower(h)]
			if exists && len(hosters.Rd) > 0 {
				result[h] = true
			}
		}
	}
	return result
}

func (r *RealDebrid) SubmitMagnet(t *types.Torrent) (*types.Torrent, error) {
	if t.Magnet.IsTorrent() {
		return r.addTorrent(t)
	}
	return r.addMagnet(t)
}

func (r *RealDebrid) addTorrent(t *types.Torrent) (*types.Torrent, error) {
	url := fmt.Sprintf("%s/torrents/addTorrent", r.Host)
	var data AddMagnetSchema
	req, err := http.NewRequest(http.MethodPut, url, bytes.NewReader(t.Magnet.File))

	if err != nil {
		return nil, err
	}
	req.Header.Add("Content-Type", "application/x-bittorrent")
	resp, err := r.client.MakeRequest(req)
	if err != nil {
		return nil, err
	}
	if err = json.Unmarshal(resp, &data); err != nil {
		return nil, err
	}
	t.Id = data.Id
	t.Debrid = r.Name
	t.MountPath = r.MountPath
	return t, nil
}

func (r *RealDebrid) addMagnet(t *types.Torrent) (*types.Torrent, error) {
	url := fmt.Sprintf("%s/torrents/addMagnet", r.Host)
	payload := gourl.Values{
		"magnet": {t.Magnet.Link},
	}
	var data AddMagnetSchema
	req, _ := http.NewRequest(http.MethodPost, url, strings.NewReader(payload.Encode()))
	resp, err := r.client.MakeRequest(req)
	if err != nil {
		return nil, err
	}
	if err = json.Unmarshal(resp, &data); err != nil {
		return nil, err
	}
	t.Id = data.Id
	t.Debrid = r.Name
	t.MountPath = r.MountPath
	return t, nil
}

func (r *RealDebrid) UpdateTorrent(t *types.Torrent) error {
	url := fmt.Sprintf("%s/torrents/info/%s", r.Host, t.Id)
	req, _ := http.NewRequest(http.MethodGet, url, nil)
	resp, err := r.client.MakeRequest(req)
	if err != nil {
		return err
	}
	var data TorrentInfo
	err = json.Unmarshal(resp, &data)
	if err != nil {
		return err
	}
	t.Name = data.Filename
	t.Bytes = data.Bytes
	t.Folder = data.OriginalFilename
	t.Progress = data.Progress
	t.Status = data.Status
	t.Speed = data.Speed
	t.Seeders = data.Seeders
	t.Filename = data.Filename
	t.OriginalFilename = data.OriginalFilename
	t.Links = data.Links
	t.MountPath = r.MountPath
	t.Debrid = r.Name
	t.Added = data.Added
	t.Files = getSelectedFiles(t, data) // Get selected files
	return nil
}

func (r *RealDebrid) CheckStatus(t *types.Torrent, isSymlink bool) (*types.Torrent, error) {
	url := fmt.Sprintf("%s/torrents/info/%s", r.Host, t.Id)
	req, _ := http.NewRequest(http.MethodGet, url, nil)
	for {
		resp, err := r.client.MakeRequest(req)
		if err != nil {
			r.logger.Info().Msgf("ERROR Checking file: %v", err)
			return t, err
		}
		var data TorrentInfo
		if err = json.Unmarshal(resp, &data); err != nil {
			return t, err
		}
		status := data.Status
		t.Name = data.Filename // Important because some magnet changes the name
		t.Folder = data.OriginalFilename
		t.Filename = data.Filename
		t.OriginalFilename = data.OriginalFilename
		t.Bytes = data.Bytes
		t.Progress = data.Progress
		t.Speed = data.Speed
		t.Seeders = data.Seeders
		t.Links = data.Links
		t.Status = status
		t.Debrid = r.Name
		t.MountPath = r.MountPath
		if status == "waiting_files_selection" {
			t.Files = getTorrentFiles(t, data)
			if len(t.Files) == 0 {
				return t, fmt.Errorf("no video files found")
			}
			filesId := make([]string, 0)
			for _, f := range t.Files {
				filesId = append(filesId, f.Id)
			}
			p := gourl.Values{
				"files": {strings.Join(filesId, ",")},
			}
			payload := strings.NewReader(p.Encode())
			req, _ := http.NewRequest(http.MethodPost, fmt.Sprintf("%s/torrents/selectFiles/%s", r.Host, t.Id), payload)
			_, err = r.client.MakeRequest(req)
			if err != nil {
				return t, err
			}
		} else if status == "downloaded" {
			t.Files = getSelectedFiles(t, data) // Get selected files
			r.logger.Info().Msgf("Torrent: %s downloaded to RD", t.Name)
			if !isSymlink {
				err = r.GenerateDownloadLinks(t)
				if err != nil {
					return t, err
				}
			}
			break
		} else if slices.Contains(r.GetDownloadingStatus(), status) {
			if !t.DownloadUncached {
				return t, fmt.Errorf("torrent: %s not cached", t.Name)
			}
<<<<<<< HEAD
			break
=======
			return t, nil
>>>>>>> 58fb4e6e
		} else {
			return t, fmt.Errorf("torrent: %s has error: %s", t.Name, status)
		}

	}
	return t, nil
}

func (r *RealDebrid) DeleteTorrent(torrentId string) error {
	url := fmt.Sprintf("%s/torrents/delete/%s", r.Host, torrentId)
	req, _ := http.NewRequest(http.MethodDelete, url, nil)
	if _, err := r.client.MakeRequest(req); err != nil {
		return err
	}
	r.logger.Info().Msgf("Torrent: %s deleted from RD", torrentId)
	return nil
}

func (r *RealDebrid) GenerateDownloadLinks(t *types.Torrent) error {
	filesCh := make(chan types.File, len(t.Files))
	errCh := make(chan error, len(t.Files))

	var wg sync.WaitGroup
	wg.Add(len(t.Files))
	for _, f := range t.Files {
		go func(file types.File) {
			defer wg.Done()

			link, err := r.GetDownloadLink(t, &file)
			if err != nil {
				errCh <- err
				return
			}

			file.DownloadLink = link
			filesCh <- file
		}(f)
	}

	go func() {
		wg.Wait()
		close(filesCh)
		close(errCh)
	}()

	// Collect results
	files := make(map[string]types.File, len(t.Files))
	for file := range filesCh {
		files[file.Name] = file
	}

	// Check for errors
	for err := range errCh {
		if err != nil {
			return err // Return the first error encountered
		}
	}

	t.Files = files
	return nil
}

func (r *RealDebrid) CheckLink(link string) error {
	url := fmt.Sprintf("%s/unrestrict/check", r.Host)
	payload := gourl.Values{
		"link": {link},
	}
	req, _ := http.NewRequest(http.MethodPost, url, strings.NewReader(payload.Encode()))
	resp, err := r.client.Do(req)
	if err != nil {
		return err
	}
	if resp.StatusCode == http.StatusNotFound {
		return request.HosterUnavailableError // File has been removed
	}
	return nil
}

func (r *RealDebrid) _getDownloadLink(file *types.File) (*types.DownloadLink, error) {
	url := fmt.Sprintf("%s/unrestrict/link/", r.Host)
	payload := gourl.Values{
		"link": {file.Link},
	}
	req, _ := http.NewRequest(http.MethodPost, url, strings.NewReader(payload.Encode()))
	resp, err := r.downloadClient.Do(req)

	if err != nil {
		return nil, err
	}
	defer resp.Body.Close()
	if resp.StatusCode != http.StatusOK {
		// Read the response body to get the error message
		b, err := io.ReadAll(resp.Body)
		if err != nil {
			return nil, err
		}
		var data ErrorResponse
		if err = json.Unmarshal(b, &data); err != nil {
			return nil, err
		}
		switch data.ErrorCode {
		case 23:
			return nil, request.TrafficExceededError
		case 24:
			return nil, request.HosterUnavailableError // Link has been nerfed
		case 19:
			return nil, request.HosterUnavailableError // File has been removed
		case 36:
			return nil, request.TrafficExceededError // traffic exceeded
		case 34:
			return nil, request.TrafficExceededError // traffic exceeded
		default:
			return nil, fmt.Errorf("realdebrid API error: Status: %d || Code: %d", resp.StatusCode, data.ErrorCode)
		}
	}
	b, err := io.ReadAll(resp.Body)
	if err != nil {
		return nil, err
	}
	var data UnrestrictResponse
	if err = json.Unmarshal(b, &data); err != nil {
		return nil, err
	}
	if data.Download == "" {
		return nil, fmt.Errorf("realdebrid API error: download link not found")
	}
	return &types.DownloadLink{
		Filename:     data.Filename,
		Size:         data.Filesize,
		Link:         data.Link,
		DownloadLink: data.Download,
		Generated:    time.Now(),
	}, nil

}

func (r *RealDebrid) GetDownloadLink(t *types.Torrent, file *types.File) (*types.DownloadLink, error) {

	if r.currentDownloadKey == "" {
		// If no download key is set, use the first one
		r.DownloadKeys.Range(func(key string, value types.Account) bool {
			if !value.Disabled {
				r.currentDownloadKey = value.Token
				return false
			}
			return true
		})
	}

	r.downloadClient.SetHeader("Authorization", fmt.Sprintf("Bearer %s", r.currentDownloadKey))
	downloadLink, err := r._getDownloadLink(file)
	if err != nil {
		accountsFunc := func() (*types.DownloadLink, error) {
			accounts := r.getActiveAccounts()
			var err error
			if len(accounts) < 1 {
				// No active download keys. It's likely that the key has reached bandwidth limit
				return nil, fmt.Errorf("no active download keys")
			}
			for _, account := range accounts {
				r.downloadClient.SetHeader("Authorization", fmt.Sprintf("Bearer %s", account.Token))
				downloadLink, err := r._getDownloadLink(file)
				if err != nil {
					if errors.Is(err, request.TrafficExceededError) {
						continue
					}
					// If the error is not traffic exceeded, skip generating the link with a new key
					return nil, err
				} else {
					// If we successfully generated a link, break the loop
					downloadLink.AccountId = account.ID
					return downloadLink, nil
				}

			}
			// If we reach here, it means all keys have been exhausted
			if errors.Is(err, request.TrafficExceededError) {
				return nil, request.TrafficExceededError
			}
			return nil, fmt.Errorf("failed to generate download link: %w", err)
		}
		return accountsFunc()
	}
	return downloadLink, nil
}

func (r *RealDebrid) GetCheckCached() bool {
	return r.CheckCached
}

func (r *RealDebrid) getTorrents(offset int, limit int) (int, []*types.Torrent, error) {
	url := fmt.Sprintf("%s/torrents?limit=%d", r.Host, limit)
	torrents := make([]*types.Torrent, 0)
	if offset > 0 {
		url = fmt.Sprintf("%s&offset=%d", url, offset)
	}
	req, _ := http.NewRequest(http.MethodGet, url, nil)
	resp, err := r.client.Do(req)

	if err != nil {
		return 0, torrents, err
	}

	if resp.StatusCode == http.StatusNoContent {
		return 0, torrents, nil
	}

	if resp.StatusCode != http.StatusOK {
		resp.Body.Close()
		return 0, torrents, fmt.Errorf("realdebrid API error: %d", resp.StatusCode)
	}

	defer resp.Body.Close()
	body, err := io.ReadAll(resp.Body)
	if err != nil {
		return 0, torrents, err
	}
	totalItems, _ := strconv.Atoi(resp.Header.Get("X-Total-Count"))
	var data []TorrentsResponse
	if err = json.Unmarshal(body, &data); err != nil {
		return 0, torrents, err
	}
	filenames := map[string]struct{}{}
	for _, t := range data {
		if t.Status != "downloaded" {
			continue
		}
		if _, exists := filenames[t.Filename]; exists {
			continue
		}
		torrents = append(torrents, &types.Torrent{
			Id:               t.Id,
			Name:             t.Filename,
			Bytes:            t.Bytes,
			Progress:         t.Progress,
			Status:           t.Status,
			Filename:         t.Filename,
			OriginalFilename: t.Filename,
			Links:            t.Links,
			Files:            make(map[string]types.File),
			InfoHash:         t.Hash,
			Debrid:           r.Name,
			MountPath:        r.MountPath,
			Added:            t.Added.Format(time.RFC3339),
		})
		filenames[t.Filename] = struct{}{}
	}
	return totalItems, torrents, nil
}

func (r *RealDebrid) GetTorrents() ([]*types.Torrent, error) {
	limit := 5000

	// Get first batch and total count
	totalItems, firstBatch, err := r.getTorrents(0, limit)
	if err != nil {
		return nil, err
	}

	allTorrents := firstBatch

	// Calculate remaining requests
	remaining := totalItems - len(firstBatch)
	if remaining <= 0 {
		return allTorrents, nil
	}

	// Prepare for concurrent fetching
	var fetchError error

	// Calculate how many more requests we need
	batchCount := (remaining + limit - 1) / limit // ceiling division

	for i := 1; i <= batchCount; i++ {
		_, batch, err := r.getTorrents(i*limit, limit)
		if err != nil {
			fetchError = err
			continue
		}
		allTorrents = append(allTorrents, batch...)
	}

	if fetchError != nil {
		return nil, fetchError
	}

	return allTorrents, nil
}

func (r *RealDebrid) GetDownloads() (map[string]types.DownloadLink, error) {
	links := make(map[string]types.DownloadLink)
	offset := 0
	limit := 1000

	accounts := r.getActiveAccounts()

	if len(accounts) < 1 {
		// No active download keys. It's likely that the key has reached bandwidth limit
		return nil, fmt.Errorf("no active download keys")
	}
	r.downloadClient.SetHeader("Authorization", fmt.Sprintf("Bearer %s", accounts[0].Token))
	for {
		dl, err := r._getDownloads(offset, limit)
		if err != nil {
			break
		}
		if len(dl) == 0 {
			break
		}

		for _, d := range dl {
			if _, exists := links[d.Link]; exists {
				// This is ordered by date, so we can skip the rest
				continue
			}
			links[d.Link] = d
		}

		offset += len(dl)
	}
	return links, nil
}

func (r *RealDebrid) _getDownloads(offset int, limit int) ([]types.DownloadLink, error) {
	url := fmt.Sprintf("%s/downloads?limit=%d", r.Host, limit)
	if offset > 0 {
		url = fmt.Sprintf("%s&offset=%d", url, offset)
	}
	req, _ := http.NewRequest(http.MethodGet, url, nil)
	resp, err := r.downloadClient.MakeRequest(req)
	if err != nil {
		return nil, err
	}
	var data []DownloadsResponse
	if err = json.Unmarshal(resp, &data); err != nil {
		return nil, err
	}
	links := make([]types.DownloadLink, 0)
	for _, d := range data {
		links = append(links, types.DownloadLink{
			Filename:     d.Filename,
			Size:         d.Filesize,
			Link:         d.Link,
			DownloadLink: d.Download,
			Generated:    d.Generated,
			Id:           d.Id,
		})

	}
	return links, nil
}

func (r *RealDebrid) GetDownloadingStatus() []string {
	return []string{"downloading", "magnet_conversion", "queued", "compressing", "uploading"}
}

func (r *RealDebrid) GetDownloadUncached() bool {
	return r.DownloadUncached
}

func (r *RealDebrid) GetMountPath() string {
	return r.MountPath
}

func (r *RealDebrid) DisableAccount(accountId string) {
	if r.DownloadKeys.Size() == 1 {
		r.logger.Info().Msgf("Cannot disable last account: %s", accountId)
		return
	}
	if value, ok := r.DownloadKeys.Load(accountId); ok {
		value.Disabled = true
		if value.Token == r.currentDownloadKey {
			r.currentDownloadKey = ""
		}
		r.DownloadKeys.Store(accountId, value)
		r.logger.Info().Msgf("Disabled account Index: %s", value.ID)
	}
}

func (r *RealDebrid) ResetActiveDownloadKeys() {
	r.DownloadKeys.Range(func(key string, value types.Account) bool {
		value.Disabled = false
		r.DownloadKeys.Store(key, value)
		return true
	})
}

func (r *RealDebrid) getActiveAccounts() []types.Account {
	accounts := make([]types.Account, 0)
	r.DownloadKeys.Range(func(key string, value types.Account) bool {
		if value.Disabled {
			return true
		}
		accounts = append(accounts, value)
		return true
	})
	sort.Slice(accounts, func(i, j int) bool {
		return accounts[i].ID < accounts[j].ID
	})
	return accounts
}

func (r *RealDebrid) DeleteDownloadLink(linkId string) error {
	url := fmt.Sprintf("%s/downloads/delete/%s", r.Host, linkId)
	req, _ := http.NewRequest(http.MethodDelete, url, nil)
	if _, err := r.downloadClient.MakeRequest(req); err != nil {
		return err
	}
	return nil
}<|MERGE_RESOLUTION|>--- conflicted
+++ resolved
@@ -348,11 +348,7 @@
 			if !t.DownloadUncached {
 				return t, fmt.Errorf("torrent: %s not cached", t.Name)
 			}
-<<<<<<< HEAD
-			break
-=======
 			return t, nil
->>>>>>> 58fb4e6e
 		} else {
 			return t, fmt.Errorf("torrent: %s has error: %s", t.Name, status)
 		}
